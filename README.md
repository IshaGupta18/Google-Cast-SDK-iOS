# CastVideos-ios (reference iOS sender app)

CastVideos-ios application shows how to cast videos from an iOS device in a way that is fully compliant with the Cast Design Checklist.

**This is a reference sender app to be used as the starting point for your iOS sender app**

Here is the list of other reference apps:
* [Android Sender: CastVideos-android](https://github.com/googlecast/CastVideos-android)
* [Chrome Sender: CastVideos-chrome](https://github.com/googlecast/CastVideos-chrome)
* [Receiver: Cast-Player-Sample](https://github.com/googlecast/Cast-Player-Sample)

## Dependencies
* iOS Sender API library : can be downloaded here at: [https://developers.google.com/cast/docs/ios_sender_setup](https://developers.google.com/cast/docs/ios_sender_setup "iOS Sender API library")

## Setup Instructions
* Get a Chromecast device and get it set up for development: https://developers.google.com/cast/docs/developers#Get_started
* [Optional] Register an application on the Developers Console [http://cast.google.com/publish](http://cast.google.com/publish "Google Cast Developer Console"). The easiest would be to use the Styled Media Receiver option there. You will get an App ID when you finish registering your application. This project uses a published Application ID that
can be used to run the app without using your own ID but if you need to do any console debugging, you would need
to have your own ID.
<<<<<<< HEAD
* Setup the project dependencies in Xcode using Cocoapods. If necessary, install Cocoapods: See this [guide](http://guides.cocoapods.org/using/getting-started.html). In the CastVideos-ios directory, run `pod repo update` and then `pod install`. Open CastVideos-ios.xcworkspace
=======
* Setup the project dependencies in Xcode using Cocoapods.
⋅⋅* If necessary, install Cocoapods: See this [guide](http://guides.cocoapods.org/using/getting-started.html)
⋅⋅* In the CastVideos-ios directory, run `pod install`
⋅⋅⋅⋅* If you already have the previous version of google-cast-sdk installed, run `pod repo update` before `pod install`
⋅⋅* Open CastVideos-ios.xcodeproj
>>>>>>> 0cdd3e8a
* This sample includes a published app id in the user defaults so the project can be built and run without a need
   to register an app id. If you want to use your own receiver (which is required if you need to debug the receiver),
    update the user defaults or AppDelegate.m with your own app id.

## Documentation
Google Cast iOS Sender Overview:  [https://developers.google.com/cast/docs/ios_sender_integrate](https://developers.google.com/cast/docs/ios_sender_integrate "Google Cast iOS Sender Overview")

## References and How to report bugs
* Cast APIs: [https://developers.google.com/cast/](https://developers.google.com/cast/ "Google Cast Documentation")
* Google Cast Design Checklist [http://developers.google.com/cast/docs/design_checklist](http://developers.google.com/cast/docs/design_checklist "Google Cast Design Checklist")
* If you find any issues, please open a bug here on GitHub
* Question are answered on [StackOverflow](http://stackoverflow.com/questions/tagged/google-cast)

## How to make contributions?
Please read and follow the steps in the [CONTRIBUTING.md](CONTRIBUTING.md)

## License
See [LICENSE](LICENSE)

## Terms
Your use of this sample is subject to, and by using or downloading the sample files you agree to comply with, the [Google APIs Terms of Service](https://developers.google.com/terms/) and the [Google Cast SDK Additional Developer Terms of Service](https://developers.google.com/cast/docs/terms/).

## Google+
Google Cast Developers Community on Google+ [http://goo.gl/TPLDxj](http://goo.gl/TPLDxj)<|MERGE_RESOLUTION|>--- conflicted
+++ resolved
@@ -17,15 +17,7 @@
 * [Optional] Register an application on the Developers Console [http://cast.google.com/publish](http://cast.google.com/publish "Google Cast Developer Console"). The easiest would be to use the Styled Media Receiver option there. You will get an App ID when you finish registering your application. This project uses a published Application ID that
 can be used to run the app without using your own ID but if you need to do any console debugging, you would need
 to have your own ID.
-<<<<<<< HEAD
 * Setup the project dependencies in Xcode using Cocoapods. If necessary, install Cocoapods: See this [guide](http://guides.cocoapods.org/using/getting-started.html). In the CastVideos-ios directory, run `pod repo update` and then `pod install`. Open CastVideos-ios.xcworkspace
-=======
-* Setup the project dependencies in Xcode using Cocoapods.
-⋅⋅* If necessary, install Cocoapods: See this [guide](http://guides.cocoapods.org/using/getting-started.html)
-⋅⋅* In the CastVideos-ios directory, run `pod install`
-⋅⋅⋅⋅* If you already have the previous version of google-cast-sdk installed, run `pod repo update` before `pod install`
-⋅⋅* Open CastVideos-ios.xcodeproj
->>>>>>> 0cdd3e8a
 * This sample includes a published app id in the user defaults so the project can be built and run without a need
    to register an app id. If you want to use your own receiver (which is required if you need to debug the receiver),
     update the user defaults or AppDelegate.m with your own app id.
